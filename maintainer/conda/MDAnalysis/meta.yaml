--- conflicted
+++ resolved
@@ -1,11 +1,7 @@
 package:
   name: mdanalysis
   # This has to be changed after a release
-<<<<<<< HEAD
-  version: "0.16.0"
-=======
-  version: "0.16.1dev"
->>>>>>> 34f23701
+  version: "0.16.1"
 
 source:
    git_url: https://github.com/MDAnalysis/mdanalysis
