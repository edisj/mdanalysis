# -*- Mode: python; tab-width: 4; indent-tabs-mode:nil; coding:utf-8 -*-
# vim: tabstop=4 expandtab shiftwidth=4 softtabstop=4 fileencoding=utf-8
#
# MDAnalysis --- http://www.mdanalysis.org
# Copyright (c) 2006-2016 The MDAnalysis Development Team and contributors
# (see the file AUTHORS for the full list of names)
#
# Released under the GNU Public Licence, v2 or any higher version
#
# Please cite your use of MDAnalysis in published work:
#
# R. J. Gowers, M. Linke, J. Barnoud, T. J. E. Reddy, M. N. Melo, S. L. Seyler,
# D. L. Dotson, J. Domanski, S. Buchoux, I. M. Kenney, and O. Beckstein.
# MDAnalysis: A Python package for the rapid analysis of molecular dynamics
# simulations. In S. Benthall and S. Rostrup editors, Proceedings of the 15th
# Python in Science Conference, pages 102-109, Austin, TX, 2016. SciPy.
#
# N. Michaud-Agrawal, E. J. Denning, T. B. Woolf, and O. Beckstein.
# MDAnalysis: A Toolkit for the Analysis of Molecular Dynamics Simulations.
# J. Comput. Chem. 32 (2011), 2319--2327, doi:10.1002/jcc.21787
#
from six.moves import cPickle

import os
from MDAnalysisTests.tempdir import TempDir

import numpy as np
from numpy.testing import (
    dec,
    assert_,
    assert_allclose,
    assert_almost_equal,
    assert_equal,
    assert_raises,
)
from nose.plugins.attrib import attr

from MDAnalysisTests import make_Universe
from MDAnalysisTests.datafiles import (
    PSF, DCD,
    PSF_BAD,
    PDB_small,
<<<<<<< HEAD
    PDB_chainidrepeat
=======
    GRO, TRR,
    two_water_gro, two_water_gro_nonames,
    TRZ, TRZ_psf,
>>>>>>> dad6b32f
)
from MDAnalysisTests import parser_not_found

import MDAnalysis as mda
import MDAnalysis.coordinates
from MDAnalysis.topology.base import TopologyReader


class IOErrorParser(TopologyReader):
    def parse(self):
        raise IOError("Useful information")


class TestUniverseCreation(object):
    # tests concerning Universe creation and errors encountered
    @staticmethod
    def test_load():
        # Universe(top, trj)
        u = mda.Universe(PSF, PDB_small)
        assert_equal(len(u.atoms), 3341, "Loading universe failed somehow")

    @staticmethod
    def test_make_universe_no_args():
        # universe creation without args should work
        u = mda.Universe()

        assert_(isinstance(u, mda.Universe))
        assert_(u.atoms == None)

    @staticmethod
    def test_Universe_no_trajectory_AE():
        # querying trajectory without a trajectory loaded (only topology)
        u = make_Universe()

        assert_raises(AttributeError, getattr, u, 'trajectory')

    @staticmethod
    def test_Universe_topology_unrecognizedformat_VE():
        assert_raises(ValueError, mda.Universe, 'some.weird.not.pdb.but.converted.xtc')

    @staticmethod
    def test_Universe_topology_unrecognizedformat_VE_msg():
        try:
            mda.Universe('some.weird.not.pdb.but.converted.xtc')
        except ValueError as e:
            assert_('isn\'t a valid topology format' in e.args[0])
        else:
            raise AssertionError

    @staticmethod
    def test_Universe_topology_IE():
        assert_raises(IOError,
                      mda.Universe, 'thisfile', topology_format=IOErrorParser)

    @staticmethod
    def test_Universe_topology_IE_msg():
        # should get the original error, as well as Universe error
        try:
            mda.Universe('thisfile', topology_format=IOErrorParser)
        except IOError as e:
            assert_('Failed to load from the topology file' in e.args[0])
            assert_('Useful information' in e.args[0])
        else:
            raise AssertionError

    @staticmethod
    def test_Universe_filename_IE_msg():
        # check for non existent file
        try:
            mda.Universe('thisfile.xml')
        except IOError as e:
            assert_equal('No such file or directory', e.strerror)
        else:
            raise AssertionError

    @staticmethod
    def test_Universe_invalidfile_IE_msg():
        # check for invalid file (something with the wrong content)
        temp_dir = TempDir()
        with open(os.path.join(temp_dir.name, 'invalid.file.tpr'), 'w') as temp_file:
            temp_file.write('plop')
        try:
            mda.Universe(os.path.join(temp_dir.name, 'invalid.file.tpr'))
        except IOError as e:
            assert_('file or cannot be recognized' in e.args[0])
        else:
            raise AssertionError
        finally:
            temp_dir.dissolve()

    @staticmethod
    def test_Universe_invalidpermissionfile_IE_msg():
        # check for file with invalid permissions (eg. no read access)
        temp_dir = TempDir()
        temp_file = os.path.join(temp_dir.name, 'permission.denied.tpr')
        with open(temp_file, 'w'):
            pass
        os.chmod(temp_file, 0o200)
        try:
            mda.Universe(os.path.join(temp_dir.name, 'permission.denied.tpr'))
        except IOError as e:
            assert_('Permission denied' in e.strerror)
        else:
            raise AssertionError
        finally:
            temp_dir.dissolve()

    @staticmethod
    def test_load_new_VE():
        u = mda.Universe()

        assert_raises(TypeError,
                      u.load_new, 'thisfile', format='soup')

    @staticmethod
    def test_universe_kwargs():
        u = mda.Universe(PSF, PDB_small, fake_kwarg=True)
        assert_equal(len(u.atoms), 3341, "Loading universe failed somehow")

        assert_(u.kwargs['fake_kwarg'] is True)

        # initialize new universe from pieces of existing one
        u2 = mda.Universe(u.filename, u.trajectory.filename,
                          **u.kwargs)

        assert_(u2.kwargs['fake_kwarg'] is True)
        assert_equal(u.kwargs, u2.kwargs)


class TestUniverse(object):
    # older tests, still useful
    @dec.skipif(parser_not_found('DCD'),
                'DCD parser not available. Are you using python 3?')
    def test_load_bad_topology(self):
        # tests that Universe builds produce the right error message
        def bad_load():
            return mda.Universe(PSF_BAD, DCD)

        assert_raises(ValueError, bad_load)

    @attr('issue')
    @dec.skipif(parser_not_found('DCD'),
                'DCD parser not available. Are you using python 3?')
    def test_load_new(self):
        u = mda.Universe(PSF, DCD)
        u.load_new(PDB_small)
        assert_equal(len(u.trajectory), 1, "Failed to load_new(PDB)")

    @dec.skipif(parser_not_found('DCD'),
                'DCD parser not available. Are you using python 3?')
    def test_load_new_TypeError(self):
        u = mda.Universe(PSF, DCD)

        def bad_load(uni):
            return uni.load_new('filename.notarealextension')

        assert_raises(TypeError, bad_load, u)

    def test_load_structure(self):
        # Universe(struct)
        ref = mda.Universe(PSF, PDB_small)
        u = mda.Universe(PDB_small)
        assert_equal(len(u.atoms), 3341, "Loading universe failed somehow")
        assert_almost_equal(u.atoms.positions, ref.atoms.positions)

    @dec.skipif(parser_not_found('DCD'),
                'DCD parser not available. Are you using python 3?')
    def test_load_multiple_list(self):
        # Universe(top, [trj, trj, ...])
        ref = mda.Universe(PSF, DCD)
        u = mda.Universe(PSF, [DCD, DCD])
        assert_equal(len(u.atoms), 3341, "Loading universe failed somehow")
        assert_equal(u.trajectory.n_frames, 2 * ref.trajectory.n_frames)

    @dec.skipif(parser_not_found('DCD'),
                'DCD parser not available. Are you using python 3?')
    def test_load_multiple_args(self):
        # Universe(top, trj, trj, ...)
        ref = mda.Universe(PSF, DCD)
        u = mda.Universe(PSF, DCD, DCD)
        assert_equal(len(u.atoms), 3341, "Loading universe failed somehow")
        assert_equal(u.trajectory.n_frames, 2 * ref.trajectory.n_frames)

    @dec.skipif(parser_not_found('DCD'),
                'DCD parser not available. Are you using python 3?')
    def test_pickle_raises_NotImplementedError(self):
        u = mda.Universe(PSF, DCD)
        assert_raises(NotImplementedError, cPickle.dumps, u, protocol=cPickle.HIGHEST_PROTOCOL)

    @dec.skipif(parser_not_found('DCD'),
                'DCD parser not available. Are you using python 3?')
    def test_set_dimensions(self):
        u = mda.Universe(PSF, DCD)
        box = np.array([10, 11, 12, 90, 90, 90])
        u.dimensions = np.array([10, 11, 12, 90, 90, 90])
        assert_allclose(u.dimensions, box)

<<<<<<< HEAD
def test_chainid_quick_select():
    # check that chainIDs get grouped together when making the quick selectors
    # this pdb file has 2 segments with chainID A
    u = mda.Universe(PDB_chainidrepeat)

    for sg in (u.A, u.B):
        assert_(isinstance(sg, mda.core.groups.SegmentGroup))
    for seg in (u.C, u.D):
        assert_(isinstance(seg, mda.core.groups.Segment))
    assert_(len(u.A.atoms) == 10)
    assert_(len(u.B.atoms) == 10)
    assert_(len(u.C.atoms) == 5)
    assert_(len(u.D.atoms) == 7)
=======

class TestGuessBonds(object):
    """Test the AtomGroup methed guess_bonds

    This needs to be done both from Universe creation (via kwarg) and AtomGroup

    It needs to:
     - work if all atoms are in vdwradii table
     - fail properly if not
     - work again if vdwradii are passed.
    """
    def setUp(self):
        self.vdw = {'A':1.05, 'B':0.4}

    def tearDown(self):
        del self.vdw

    def _check_universe(self, u):
        """Verify that the Universe is created correctly"""
        assert_equal(len(u.bonds), 4)
        assert_equal(len(u.angles), 2)
        assert_equal(len(u.dihedrals), 0)
        assert_equal(len(u.atoms[0].bonds), 2)
        assert_equal(len(u.atoms[1].bonds), 1)
        assert_equal(len(u.atoms[2].bonds), 1)
        assert_equal(len(u.atoms[3].bonds), 2)
        assert_equal(len(u.atoms[4].bonds), 1)
        assert_equal(len(u.atoms[5].bonds), 1)
        assert_('guess_bonds' in u.kwargs)

    def test_universe_guess_bonds(self):
        """Test that making a Universe with guess_bonds works"""
        u = mda.Universe(two_water_gro, guess_bonds=True)
        self._check_universe(u)
        assert_(u.kwargs['guess_bonds'] is True)

    def test_universe_guess_bonds_no_vdwradii(self):
        """Make a Universe that has atoms with unknown vdwradii."""
        assert_raises(ValueError, mda.Universe, two_water_gro_nonames, guess_bonds=True)

    def test_universe_guess_bonds_with_vdwradii(self):
        """Unknown atom types, but with vdw radii here to save the day"""
        u = mda.Universe(two_water_gro_nonames, guess_bonds=True,
                                vdwradii=self.vdw)
        self._check_universe(u)
        assert_(u.kwargs['guess_bonds'] is True)
        assert_equal(self.vdw, u.kwargs['vdwradii'])

    def test_universe_guess_bonds_off(self):
        u = mda.Universe(two_water_gro_nonames, guess_bonds=False)

        for attr in ('bonds', 'angles', 'dihedrals'):
            assert_(not hasattr(u, attr))
        assert_(u.kwargs['guess_bonds'] is False)

    def _check_atomgroup(self, ag, u):
        """Verify that the AtomGroup made bonds correctly,
        and that the Universe got all this info
        """
        assert_equal(len(ag.bonds), 2)
        assert_equal(len(ag.angles), 1)
        assert_equal(len(ag.dihedrals), 0)
        assert_equal(len(u.bonds), 2)
        assert_equal(len(u.angles), 1)
        assert_equal(len(u.dihedrals), 0)
        assert_equal(len(u.atoms[0].bonds), 2)
        assert_equal(len(u.atoms[1].bonds), 1)
        assert_equal(len(u.atoms[2].bonds), 1)
        assert_equal(len(u.atoms[3].bonds), 0)
        assert_equal(len(u.atoms[4].bonds), 0)
        assert_equal(len(u.atoms[5].bonds), 0)

    def test_atomgroup_guess_bonds(self):
        """Test an atomgroup doing guess bonds"""
        u = mda.Universe(two_water_gro)

        ag = u.atoms[:3]
        ag.guess_bonds()
        self._check_atomgroup(ag, u)

    def test_atomgroup_guess_bonds_no_vdwradii(self):
        u = mda.Universe(two_water_gro_nonames)

        ag = u.atoms[:3]
        assert_raises(ValueError, ag.guess_bonds)

    def test_atomgroup_guess_bonds_with_vdwradii(self):
        u = mda.Universe(two_water_gro_nonames)

        ag = u.atoms[:3]
        ag.guess_bonds(vdwradii=self.vdw)
        self._check_atomgroup(ag, u)


class TestInMemoryUniverse(object):
    @staticmethod
    @dec.skipif(parser_not_found('DCD'),
               'DCD parser not available. Are you using python 3?')
    def test_reader_w_timeseries():
        universe = mda.Universe(PSF, DCD, in_memory=True)
        assert_equal(universe.trajectory.timeseries(universe.atoms).shape,
                     (3341, 98, 3),
                     err_msg="Unexpected shape of trajectory timeseries")

    @staticmethod
    def test_reader_wo_timeseries():
        universe = mda.Universe(GRO, TRR, in_memory=True)
        assert_equal(universe.trajectory.timeseries(universe.atoms).shape,
                     (47681, 10, 3),
                     err_msg="Unexpected shape of trajectory timeseries")

    @staticmethod
    @dec.skipif(parser_not_found('DCD'),
               'DCD parser not available. Are you using python 3?')
    def test_reader_w_timeseries_frame_interval():
        universe = mda.Universe(PSF, DCD, in_memory=True,
                                       in_memory_frame_interval=10)
        assert_equal(universe.trajectory.timeseries(universe.atoms).shape,
                     (3341, 10, 3),
                     err_msg="Unexpected shape of trajectory timeseries")

    @staticmethod
    def test_reader_wo_timeseries_frame_interval():
        universe = mda.Universe(GRO, TRR, in_memory=True,
                                       in_memory_frame_interval=3)
        assert_equal(universe.trajectory.timeseries(universe.atoms).shape,
                     (47681, 4, 3),
                     err_msg="Unexpected shape of trajectory timeseries")

    @staticmethod
    @dec.skipif(parser_not_found('DCD'),
                'DCD parser not available. Are you using python 3?')
    def test_existing_universe():
        universe = mda.Universe(PDB_small, DCD)
        universe.transfer_to_memory()
        assert_equal(universe.trajectory.timeseries(universe.atoms).shape,
                     (3341, 98, 3),
                     err_msg="Unexpected shape of trajectory timeseries")

    @staticmethod
    @dec.skipif(parser_not_found('DCD'),
                'DCD parser not available. Are you using python 3?')
    def test_frame_interval_convention():
        universe1 = mda.Universe(PSF, DCD)
        array1 = universe1.trajectory.timeseries(skip=10)
        universe2 = mda.Universe(PSF, DCD, in_memory=True,
                                        in_memory_frame_interval=10)
        array2 = universe2.trajectory.timeseries()
        assert_equal(array1, array2,
                     err_msg="Unexpected differences between arrays.")


class TestCustomReaders(object):
    """
    Can pass a reader as kwarg on Universe creation
    """
    @dec.skipif(parser_not_found('TRZ'),
                'TRZ parser not available. Are you using python 3?')
    def test_custom_reader(self):
        # check that reader passing works
        u = mda.Universe(TRZ_psf, TRZ, format=MDAnalysis.coordinates.TRZ.TRZReader)
        assert_equal(len(u.atoms), 8184)

    def test_custom_reader_singleframe(self):
        T = MDAnalysis.topology.GROParser.GROParser
        R = MDAnalysis.coordinates.GRO.GROReader
        u = mda.Universe(two_water_gro, two_water_gro,
                                topology_format=T, format=R)
        assert_equal(len(u.atoms), 6)

    def test_custom_reader_singleframe_2(self):
        # Same as before, but only one argument to Universe
        T = MDAnalysis.topology.GROParser.GROParser
        R = MDAnalysis.coordinates.GRO.GROReader
        u = mda.Universe(two_water_gro,
                                topology_format=T, format=R)
        assert_equal(len(u.atoms), 6)

    @dec.skipif(parser_not_found('TRZ'),
                'TRZ parser not available. Are you using python 3?')
    def test_custom_parser(self):
        # topology reader passing works
        u = mda.Universe(TRZ_psf, TRZ, topology_format=MDAnalysis.topology.PSFParser.PSFParser)
        assert_equal(len(u.atoms), 8184)

    @dec.skipif(parser_not_found('TRZ'),
                'TRZ parser not available. Are you using python 3?')
    def test_custom_both(self):
        # use custom for both
        u = mda.Universe(TRZ_psf, TRZ, format=MDAnalysis.coordinates.TRZ.TRZReader,
                         topology_format=MDAnalysis.topology.PSFParser.PSFParser)
        assert_equal(len(u.atoms), 8184)

>>>>>>> dad6b32f
<|MERGE_RESOLUTION|>--- conflicted
+++ resolved
@@ -40,13 +40,10 @@
     PSF, DCD,
     PSF_BAD,
     PDB_small,
-<<<<<<< HEAD
     PDB_chainidrepeat
-=======
     GRO, TRR,
     two_water_gro, two_water_gro_nonames,
     TRZ, TRZ_psf,
->>>>>>> dad6b32f
 )
 from MDAnalysisTests import parser_not_found
 
@@ -244,7 +241,7 @@
         u.dimensions = np.array([10, 11, 12, 90, 90, 90])
         assert_allclose(u.dimensions, box)
 
-<<<<<<< HEAD
+
 def test_chainid_quick_select():
     # check that chainIDs get grouped together when making the quick selectors
     # this pdb file has 2 segments with chainID A
@@ -258,7 +255,7 @@
     assert_(len(u.B.atoms) == 10)
     assert_(len(u.C.atoms) == 5)
     assert_(len(u.D.atoms) == 7)
-=======
+
 
 class TestGuessBonds(object):
     """Test the AtomGroup methed guess_bonds
@@ -450,6 +447,4 @@
         # use custom for both
         u = mda.Universe(TRZ_psf, TRZ, format=MDAnalysis.coordinates.TRZ.TRZReader,
                          topology_format=MDAnalysis.topology.PSFParser.PSFParser)
-        assert_equal(len(u.atoms), 8184)
-
->>>>>>> dad6b32f
+        assert_equal(len(u.atoms), 8184)